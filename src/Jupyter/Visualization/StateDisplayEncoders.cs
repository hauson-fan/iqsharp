// Copyright (c) Microsoft Corporation. All rights reserved.
// Licensed under the MIT License.
#nullable enable

using System;
using System.Collections.Generic;
using System.Linq;
using System.Numerics;
using System.Text.RegularExpressions;
using Microsoft.Jupyter.Core;
using Microsoft.Quantum.Simulation.Core;
using Microsoft.Quantum.Simulation.Simulators;
using Newtonsoft.Json;
using Newtonsoft.Json.Converters;

namespace Microsoft.Quantum.IQSharp.Jupyter
{
    /// <summary>
    ///     Represents different styles for displaying the phases of complex
    ///     amplitudes when displaying state vectors as HTML.
    /// </summary>
    [JsonConverter(typeof(StringEnumConverter))]
    public enum PhaseDisplayStyle
    {
        /// <summary>
        ///     Suppress phase information.
        /// </summary>
        None,
        /// <summary>
        ///     Display phase information as an arrow (<c>↑</c>) rotated by an angle
        ///     dependent on the phase.
        /// </summary>
        ArrowOnly,
        /// <summary> 
        ///     Display phase information in number format.
        /// </summary>
        NumberOnly,
        /// <summary>
        ///     Display phase information as an arrow (<c>↑</c>) rotated by an angle
        ///     dependent on the phase as well as display phase information in number
        ///     format.
<<<<<<< HEAD
        /// </summary>
        ArrowsAndNumber
=======
        ArrowAndNumber
>>>>>>> 852bac22
    }

    /// <summary> 
    ///     Represents different styles for displaying the measurement probability
    ///     of state vectors as HTML.
    /// </summary>
    [JsonConverter(typeof(StringEnumConverter))]
    public enum MeasurementDisplayStyle
    {
        /// <summary>
        ///     Suppress measurement probability information.
        /// </summary>
        None,
        /// <summary>
        ///     Display measurement probability information as a horizontal histogram.
        /// </summary>
        BarOnly,
        /// <summary>
        ///     Display measurement probability information as a numerical percentage.
        /// </summary>
        NumberOnly,
        /// <summary>
        ///     Display measurement probability information as a horizontal histogram as well
        ///     in a numerical percentage format.
        /// </summary>
        BarAndNumber
    }

    /// <summary>
    ///     The convention to be used in labeling computational basis states
    ///     given their representations as strings of classical bits.
    /// </summary>
    [JsonConverter(typeof(StringEnumConverter))]
    public enum BasisStateLabelingConvention
    {
        /// <summary>
        ///     Label computational states directly by their bit strings.
        /// </summary>
        /// <example>
        ///     Following this convention, the state |0⟩ ⊗ |1⟩ ⊗ |1⟩ is labeled
        ///     by |011⟩.
        /// </example>
        Bitstring,

        /// <summary>
        ///     Label computational states directly by interpreting their bit
        ///     strings as little-endian encoded integers.
        /// </summary>
        /// <example>
        ///     Following this convention, the state |0⟩ ⊗ |1⟩ ⊗ |1⟩ is labeled
        ///     by |6⟩.
        /// </example>
        LittleEndian,

        /// <summary>
        ///     Label computational states directly by interpreting their bit
        ///     strings as big-endian encoded integers.
        /// </summary>
        /// <example>
        ///     Following this convention, the state |0⟩ ⊗ |1⟩ ⊗ |1⟩ is labeled
        ///     by |3⟩.
        /// </example>
        BigEndian
    }

    /// <summary>
    ///     Represents a quantum state vector and all metadata needed to display
    ///     that state vector.
    /// </summary>
    public class DisplayableState
    {
        private static readonly IComparer<string> ToIntComparer =
            Comparer<string>.Create((label1, label2) =>
                Comparer<int>.Default.Compare(
                    Int32.Parse(label1), Int32.Parse(label2)
                )
            );

        /// <summary>
        ///     The indexes of each qubit on which this state is defined, or
        ///     <c>null</c> if these indexes are not known.
        /// </summary>
        public IEnumerable<int>? QubitIds { get; set; }

        /// <summary>
        ///     The number of qubits on which this state is defined.
        /// </summary>
        public int NQubits { get; set; }

        /// <remarks>
        ///     These amplitudes represent the computational basis states
        ///     labeled in little-endian order, as per the behavior of
        ///     <see cref="Microsoft.Quantum.Simulation.Simulators.QuantumSimulator.StateDumper.Dump" />.
        /// </remarks>
        public Complex[]? Amplitudes { get; set; }

        /// <summary>
        ///     An enumerable source of the significant amplitudes of this state
        ///     vector and their labels, where significance and labels are
        ///     defined by the values loaded from <paramref name="configurationSource" />.
        /// </summary>
        public IEnumerable<(Complex, string)> SignificantAmplitudes(
            IConfigurationSource configurationSource
        ) => SignificantAmplitudes(
            configurationSource.BasisStateLabelingConvention,
            configurationSource.TruncateSmallAmplitudes,
            configurationSource.TruncationThreshold
        );

        /// <summary>
        ///     An enumerable source of the significant amplitudes of this state
        ///     vector and their labels.
        /// </summary>
        /// <param name="convention">
        ///     The convention to be used in labeling each computational basis state.
        /// </param>
        /// <param name="truncateSmallAmplitudes">
        ///     Whether to truncate small amplitudes.
        /// </param>
        /// <param name="truncationThreshold">
        ///     If <paramref name="truncateSmallAmplitudes" /> is <c>true</c>,
        ///     then amplitudes whose absolute value squared are below this
        ///     threshold are suppressed.
        /// </param>
        public IEnumerable<(Complex, string)> SignificantAmplitudes(
            BasisStateLabelingConvention convention,
            bool truncateSmallAmplitudes, double truncationThreshold
        ) =>
            (
                truncateSmallAmplitudes
                ? Amplitudes
                    .Select((amplitude, idx) => (amplitude, idx))
                    .Where(item =>
                        System.Math.Pow(item.amplitude.Magnitude, 2.0) >= truncationThreshold
                    )
                : Amplitudes.Select((amplitude, idx) => (amplitude, idx))
            )
            .Select(
                item => (item.amplitude, BasisStateLabel(convention, item.idx))
            )
            .OrderBy(
                item => item.Item2,
                // If a basis state label is numeric, we want to compare
                // numerically rather than lexographically.
                convention switch {
                    BasisStateLabelingConvention.BigEndian => ToIntComparer,
                    BasisStateLabelingConvention.LittleEndian => ToIntComparer,
                    _ => Comparer<string>.Default
                }
            );

        /// <summary>
        ///     Using the given labeling convention, returns the label for a
        ///     computational basis state described by its bit string as encoded
        ///     into an integer index in the little-endian encoding.
        /// </summary>
        public string BasisStateLabel(
            BasisStateLabelingConvention convention, int index
        ) => convention switch
            {
                BasisStateLabelingConvention.Bitstring =>
                    String.Concat(
                        System
                            .Convert
                            .ToString(index, 2)
                            .PadLeft(NQubits, '0')
                            .Reverse()
                    ),
                BasisStateLabelingConvention.BigEndian =>
                    System.Convert.ToInt64(
                        String.Concat(
                            System.Convert.ToString(index, 2).PadLeft(NQubits, '0').Reverse()
                        ),
                        fromBase: 2
                    )
                    .ToString(),
                BasisStateLabelingConvention.LittleEndian =>
                    index.ToString(),
                _ => throw new ArgumentException($"Invalid basis state labeling convention {convention}.")
            };

    }

    /// <summary>
    ///     A result encoder that displays quantum state vectors as HTML tables.
    /// </summary>
    public class StateVectorToHtmlResultEncoder : IResultEncoder
    {
        private const double TWO_PI = 2.0 * System.Math.PI;
        private double count = 0.0;
        /// <inheritdoc />
        public string MimeType => MimeTypes.Html;
        private IConfigurationSource ConfigurationSource;

        /// <summary>
        ///     Constructs a new result encoder using configuration settings
        ///     provided by a given configuration source.
        /// </summary>
        public StateVectorToHtmlResultEncoder(IConfigurationSource configurationSource)
        {
            ConfigurationSource = configurationSource;
        }

        /// <summary>
        ///     Checks if a given display object is a state vector, and if so,
        ///     returns its encoding into an HTML table.
        /// </summary>
        public EncodedData? Encode(object displayable)
        {
            string StyleForAngle(double angle) =>
                $@"transform: rotate({angle * 360.0 / TWO_PI}deg);
                   text-align: center;";
            string StyleForNumber() =>
                $@"text-align: center;";

            if (displayable is DisplayableState vector)
            {
                // First, print out any qubit IDs if we have them.
                var qubitIdsRow = vector.QubitIds == null
                    ? ""
                    : $@"
                        <tr>
                            <th>Qubit IDs</th>
                            <td span=""3"">{String.Join(", ", vector.QubitIds.Select(id => id.ToString()))}</td>
                        </tr>
                    ";
                // Next, make the body by formatting everything as individual rows.
                var formattedData = String.Join("\n",
                    vector.SignificantAmplitudes(ConfigurationSource).Select(item =>
                    {
                        var (amplitude, basisLabel) = item;

                        //different options for displaying phase style
                        var phaseCell = ConfigurationSource.PhaseDisplayStyle switch
                        {
                            PhaseDisplayStyle.None => "",
                            PhaseDisplayStyle.ArrowOnly => FormattableString.Invariant($@"
                                <td style=""{StyleForAngle(amplitude.Phase)}"">
                                 ↑
                                </td>
                            "),
                            PhaseDisplayStyle.ArrowAndNumber => FormattableString.Invariant($@"
                                <td>
                                 <div style=""{StyleForAngle(amplitude.Phase)}""> ↑ </div> <div style=""{StyleForNumber()}"">{amplitude.Phase}</div>
                                </td>
                            "),
                            PhaseDisplayStyle.NumberOnly => FormattableString.Invariant($@"
                                <td> 
                                    {amplitude.Phase}
                                </td>
                            "),
                            _ => throw new ArgumentException($"Unsupported style {ConfigurationSource.PhaseDisplayStyle}")
                        };

                        count = count + 1;

                        //different options for displaying measurement style
    
                        var measurementCell = ConfigurationSource.MeasurementDisplayStyle switch
                        {
                            MeasurementDisplayStyle.None =>FormattableString.Invariant($@"
                                <td> 
                                    
                                </td>
                            "),
                            MeasurementDisplayStyle.BarOnly => FormattableString.Invariant($@"
                                <td>
                                    <progress
                                        max=""100""
                                        value=""{System.Math.Pow(amplitude.Magnitude, 2.0) * 100}""
                                        style=""width: 100%;""
                                    >
                                </td>
                            "),
                            MeasurementDisplayStyle.BarAndNumber => FormattableString.Invariant($@"
                                <td>
                                    <progress
                                        max=""100""
                                        value=""{System.Math.Pow(amplitude.Magnitude, 2.0) * 100}""
                                        style=""width: 70%;""
                                    > 
                                    <td>
                                    <p id=""round${count}""> 
                                    <script>
                                    var num = {System.Math.Pow(amplitude.Magnitude, 2.0) * 100};
                                    num = num.toFixed(2);
                                     document.getElementById(""round${count}"").innerHTML = num;
                                    </script> </p>
                                    </td>
                                </td>
                            "), // not sure what style width does
                            MeasurementDisplayStyle.NumberOnly => FormattableString.Invariant($@"
                                <td> 
                                    <p id=""round${count}""> 
                                    <script>
                                    var num = {System.Math.Pow(amplitude.Magnitude, 2.0) * 100};
                                    num = num.toFixed(2);
                                     document.getElementById(""round${count}"").innerHTML = num;
                                    </script> </p>
                                    
                                </td>
                            "),
                            _ => throw new ArgumentException($"Unsupported style {ConfigurationSource.MeasurementDisplayStyle}")
                        };

                        return FormattableString.Invariant($@"
                            <tr>
                                <td>$\left|{basisLabel}\right\rangle$</td>
                                <td>${amplitude.Real:F4} {(amplitude.Imaginary >= 0 ? "+" : "")} {amplitude.Imaginary:F4} i$</td>
                                {measurementCell}
                                {phaseCell}
                            </tr>
                        ");
                    })
                );

                // Finish by packing everything into the table template.
                var basisWidth = System.Math.Max(6 + vector.NQubits, 20);
                var basisStateMnemonic = ConfigurationSource.BasisStateLabelingConvention switch
                {
                    BasisStateLabelingConvention.Bitstring => " (bitstring)",
                    BasisStateLabelingConvention.LittleEndian => " (little endian)",
                    BasisStateLabelingConvention.BigEndian => " (big endian)",
                    _ => ""
                };
                var outputTable = $@"
                    <table style=""table-layout: fixed; width: 100%"">
                        <thead>
                            {qubitIdsRow}
                            <tr>
                                <th style=""width: {basisWidth}ch)"">Basis state{basisStateMnemonic}</th>
                                <th style=""width: 20ch"">Amplitude</th>
                                <th style=""width: calc(100% - 26ch - {basisWidth}ch)"">Meas. Pr.</th>
                                <th style=""width: 6ch"">Phase</th>
                            </tr>
                        </thead>

                        <tbody>
                            {formattedData}
                        </tbody>
                    </table>
                ";
                return outputTable.ToEncodedData();
            }
            else return null;
        }
    }

    /// <summary>
    ///     A result encoder that displays quantum state vectors as plain-text
    ///     tables.
    /// </summary>
    public class StateVectorToTextResultEncoder : IResultEncoder
    {
        /// <inheritdoc />
        public string MimeType => MimeTypes.PlainText;
        private IConfigurationSource ConfigurationSource;

        /// <summary>
        ///     Constructs a new result encoder using configuration settings
        ///     provided by a given configuration source.
        /// </summary>
        public StateVectorToTextResultEncoder(IConfigurationSource configurationSource)
        {
            ConfigurationSource = configurationSource;
        }

        /// <summary>
        ///     Checks if a given display object is a state vector, and if so,
        ///     returns its encoding into a plain-text table.
        /// </summary>
        public EncodedData? Encode(object displayable)
        {
            if (displayable is DisplayableState vector)
            {
                // TODO: refactor to use fancy printing logic from QuantumSimulator.
                //       for now, we do something basic as a placeholder.
                if (vector.Amplitudes == null)
                {
                    // We can't display a state without any amplitudes!
                    return null;
                }
                return String.Join("\n",
                    vector.SignificantAmplitudes(ConfigurationSource).Select(
                        item =>
                        {
                            var (amplitude, basisLabel) = item;
                            return $"|{basisLabel}⟩\t{amplitude.Real} + {amplitude.Imaginary}𝑖";
                        }
                    )
                )
                .ToEncodedData();
            }
            else return null;
        }
    }
} <|MERGE_RESOLUTION|>--- conflicted
+++ resolved
@@ -39,12 +39,8 @@
         ///     Display phase information as an arrow (<c>↑</c>) rotated by an angle
         ///     dependent on the phase as well as display phase information in number
         ///     format.
-<<<<<<< HEAD
-        /// </summary>
-        ArrowsAndNumber
-=======
+        /// </summary>
         ArrowAndNumber
->>>>>>> 852bac22
     }
 
     /// <summary> 
