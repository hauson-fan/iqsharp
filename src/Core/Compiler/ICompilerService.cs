﻿// Copyright (c) Microsoft Corporation. All rights reserved.
// Licensed under the MIT License.

using System;
using System.Collections.Generic;
using Microsoft.Quantum.IQSharp.Common;
using Microsoft.Quantum.QsCompiler.SyntaxTree;

namespace Microsoft.Quantum.IQSharp
{
    /// <summary>
    /// This service is capable of building .net core assemblies on the fly from Q# code.
    /// </summary>
    public interface ICompilerService
    {
        /// <summary>
<<<<<<< HEAD
        /// List of auto-opened namespaces when compiling Q# snippets.
        /// </summary>
        public IEnumerable<string> AutoOpenNamespaces { get; set; }
=======
        /// Dictionary of auto-opened namespaces when compiling Q# snippets.
        /// Key is the full namespace name, value (if non-null) is the name under which the namespace is opened.
        /// </summary>
        public IDictionary<string, string> AutoOpenNamespaces { get; set; }
>>>>>>> 4b9e781d

        /// <summary>
        /// Builds an executable assembly with an entry point that invokes the Q# operation specified
        /// by the provided <see cref="OperationInfo"/> object.
        /// </summary>
        AssemblyInfo BuildEntryPoint(OperationInfo operation, CompilerMetadata metadatas, QSharpLogger logger, string dllName, string executionTarget = null);

        /// <summary>
        /// Builds the corresponding .net core assembly from the code in the given Q# Snippets.
        /// </summary>
        AssemblyInfo BuildSnippets(Snippet[] snippets, CompilerMetadata metadatas, QSharpLogger logger, string dllName, string executionTarget = null);

        /// <summary>
        /// Builds the corresponding .net core assembly from the code in the given files.
        /// </summary>
        AssemblyInfo BuildFiles(string[] files, CompilerMetadata metadatas, QSharpLogger logger, string dllName, string executionTarget = null);

        /// <summary>
        /// Returns the names of all declared callables and types. 
        /// The compiler does this on a best effort basis, and in particular without relying on any context and/or type information, 
        /// so it will return the elements even if the compilation fails.
        /// </summary>
        IEnumerable<QsNamespaceElement> IdentifyElements(string source);

        /// <summary>
        /// Returns a dictionary of all opened namespaces. The key is the full name, and the value (if non-null) is the alias
        /// under which the namespace is opened.
        /// The compiler does this on a best effort basis, so it will return the elements even if the compilation fails. 
        /// </summary>
        IDictionary<string, string> IdentifyOpenedNamespaces(string source) => throw new NotImplementedException();
    }
}<|MERGE_RESOLUTION|>--- conflicted
+++ resolved
@@ -14,16 +14,10 @@
     public interface ICompilerService
     {
         /// <summary>
-<<<<<<< HEAD
-        /// List of auto-opened namespaces when compiling Q# snippets.
-        /// </summary>
-        public IEnumerable<string> AutoOpenNamespaces { get; set; }
-=======
         /// Dictionary of auto-opened namespaces when compiling Q# snippets.
         /// Key is the full namespace name, value (if non-null) is the name under which the namespace is opened.
         /// </summary>
         public IDictionary<string, string> AutoOpenNamespaces { get; set; }
->>>>>>> 4b9e781d
 
         /// <summary>
         /// Builds an executable assembly with an entry point that invokes the Q# operation specified
