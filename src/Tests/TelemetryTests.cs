--- conflicted
+++ resolved
@@ -282,18 +282,12 @@
             // NB: Not testing Duration, since that is non-determinstic.
 
             // Make sure that forcing a performance report works.
-<<<<<<< HEAD
             // NB: currently disabled due to an issue that only reproduces in
             //     CI testing.
+            // count++;
             // performanceMonitor.Report();
             // Assert.AreEqual(count + 1, logger.Events.Count);
-            // Assert.AreEqual("Quantum.IQSharp.KernelPerformance", logger.Events[count].Name);            
-=======
-            count++;
-            performanceMonitor.Report();
-            Assert.AreEqual(count + 1, logger.Events.Count);
-            Assert.AreEqual("Quantum.IQSharp.KernelPerformance", logger.Events[count].Name);            
->>>>>>> 1ba78aa1
+            // Assert.AreEqual("Quantum.IQSharp.KernelPerformance", logger.Events[count].Name);
 
             count++;
             engine.Execute("%package Microsoft.Quantum.Standard", channel).Wait();
