--- conflicted
+++ resolved
@@ -65,7 +65,6 @@
                     Configures the phase visualization style in output from callables such as
                     `DumpMachine` or `DumpRegister`. Supports displaying phase as arrows, numbers (in radians), both, or neither.
 
-<<<<<<< HEAD
                     **`dump.measurementDisplayStyle`**
 
                     **Value:** '""NumberOnly""' , `""BarOnly""`, `""BarAndNumber""` (default), or `""None""`
@@ -88,14 +87,11 @@
                     If `dump.measurementDisplayHistogram` is set to `true`, displays the
                     histogram representation of the state of the simulator underneath the original chart output.
 
-
-=======
                     **`trace.defaultDepth`**
 
                     **Value:** positive integer (default `1`)
 
                     Configures the default depth used in the `%trace` command for visualizing Q# operations.
->>>>>>> 92c89199
                 ".Dedent(),
                 Examples = new []
                 {
