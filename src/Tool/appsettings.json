--- conflicted
+++ resolved
@@ -6,29 +6,6 @@
     },
     "AllowedHosts": "*",
   "DefaultPackageVersions": [
-<<<<<<< HEAD
-    "Microsoft.Quantum.Compiler::0.12.20082513",
-
-    "Microsoft.Quantum.CsharpGeneration::0.12.20082513",
-    "Microsoft.Quantum.Development.Kit::0.12.20082513",
-    "Microsoft.Quantum.Simulators::0.12.20082513",
-    "Microsoft.Quantum.Xunit::0.12.20082513",
-
-    "Microsoft.Quantum.Standard::0.12.20082513",
-    "Microsoft.Quantum.Standard.Visualization::0.12.20082513",
-    "Microsoft.Quantum.Chemistry::0.12.20082513",
-    "Microsoft.Quantum.Chemistry.Jupyter::0.12.20082513",
-    "Microsoft.Quantum.MachineLearning::0.12.20082513",
-    "Microsoft.Quantum.Numerics::0.12.20082513",
-
-    "Microsoft.Quantum.Katas::0.12.20082513",
-
-    "Microsoft.Quantum.Research::0.12.20082513",
-
-    "Microsoft.Quantum.Providers.IonQ::0.12.20082513",
-    "Microsoft.Quantum.Providers.Honeywell::0.12.20082513",
-    "Microsoft.Quantum.Providers.QCI::0.12.20082513"
-=======
     "Microsoft.Quantum.Compiler::0.12.20082515-beta",
 
     "Microsoft.Quantum.CsharpGeneration::0.12.20082515-beta",
@@ -50,6 +27,5 @@
     "Microsoft.Quantum.Providers.IonQ::0.12.20082515-beta",
     "Microsoft.Quantum.Providers.Honeywell::0.12.20082515-beta",
     "Microsoft.Quantum.Providers.QCI::0.12.20082515-beta"
->>>>>>> 1322b5b5
   ]
 }